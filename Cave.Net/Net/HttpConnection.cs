#pragma warning disable SYSLIB0014

using System;
using System.Collections.Generic;
using System.Diagnostics;
using System.Diagnostics.CodeAnalysis;
using System.Reflection;
using System.IO;
using System.Net;
using System.Net.Cache;
using System.Text;
using Cave.IO;
<<<<<<< HEAD
using Cave.Progress;
using System.Net.Security;
using System.Security.Cryptography.X509Certificates;
=======
using System.Net.Security;
>>>>>>> 44063feb

namespace Cave.Net;

/// <summary>Provides a simple asynchronous http fetch.</summary>
public sealed class HttpConnection
{
<<<<<<< HEAD
    public string[] BypassProxyList { get; } = ["localhost"];

=======
    /// <summary>
    /// Proxy bypass server hostnames.
    /// </summary>
    public string[] BypassProxyList { get; } = ["localhost"];

    /// <summary>
    /// Provides a callback for the server certificate validation. In NET &lt; 4.0 this event may receive calls from other connections opened at the same time! 
    /// </summary>
>>>>>>> 44063feb
    public event RemoteCertificateValidationCallback? RemoteCertificateValidationCallback;

    #region Private Methods

    HttpWebRequest CreateRequest(ConnectionString connectionString)
    {
        var target = connectionString.ToUri();
        HttpWebRequest request;
        request = (HttpWebRequest)WebRequest.Create(target);
#if NETSTANDARD2_0_OR_GREATER || NET5_0_OR_GREATER
        request.AllowReadStreamBuffering = false;
#endif
<<<<<<< HEAD
#if NET20 || NET35 || NET40
        bool MyCallback(object sender, X509Certificate certificate, X509Chain chain, SslPolicyErrors sslPolicyErrors)
        {
            try { return RemoteCertificateValidationCallback?.Invoke(sender, certificate, chain, sslPolicyErrors) ?? true; }
            finally { ServicePointManager.ServerCertificateValidationCallback -= MyCallback; }
        }
        ServicePointManager.ServerCertificateValidationCallback += MyCallback;
#else
        request.ServerCertificateValidationCallback += RemoteCertificateValidationCallback;
=======
#if NET45_OR_GREATER || NET5_0_OR_GREATER || NETSTANDARD
        request.ServerCertificateValidationCallback += RemoteCertificateValidationCallback;
#else
        ServicePointManager.ServerCertificateValidationCallback += RemoteCertificateValidationCallback;
>>>>>>> 44063feb
#endif
        // set defaults
        request.ProtocolVersion = ProtocolVersion;
        if (Proxy != null)
        {
            request.Proxy = Proxy;
        }
        if (UserAgent != null)
        {
            request.UserAgent = UserAgent;
        }
        if (Referer != null)
        {
            request.Referer = Referer;
        }
        if (Accept != null)
        {
            request.Accept = Accept;
        }
        foreach (var head in Headers)
        {
            request.Headers[head.Key] = head.Value;
        }
        if (PreventCaching)
        {
            CachePolicy = new HttpRequestCachePolicy(HttpRequestCacheLevel.NoCacheNoStore);
            request.Headers[HttpRequestHeader.IfModifiedSince] = DateTime.UtcNow.ToString();
            request.Headers["Pragma"] = "no-cache";
            request.Headers["RequestId"] = Guid.NewGuid().ToString("D");
        }
        else if (CachePolicy != null)
        {
            request.CachePolicy = CachePolicy;
        }

        request.AllowAutoRedirect = true;
        request.CookieContainer = Cookies ?? new CookieContainer();
        var credentialCache = new CredentialCache
        {
            { connectionString.ToUri(), "plain", connectionString.GetCredentials() }
        };
        request.Credentials = credentialCache;
        request.KeepAlive = false;
        request.Timeout = (int)Timeout.TotalMilliseconds;
        request.ReadWriteTimeout = (int)Timeout.TotalMilliseconds;
        return request;
    }

    #endregion Private Methods

    #region Public Constructors

    [SuppressMessage("Globalization", "CA1304")]
    static HttpConnection()
    {
#if (!NETCOREAPP && !NETSTANDARD)
        try
        {
            new System.Net.Configuration.HttpWebRequestElement().UseUnsafeHeaderParsing = true;
            return;
        }
        catch (Exception ex)
        {
            Trace.WriteLine(ex);
        }
        try
        {
            var outerType = typeof(System.Net.Configuration.SettingsSection);
            var asm = Assembly.GetAssembly(outerType);
            if (asm != null)
            {
                // Use the assembly in order to get the internal type for the internal class
                var type = asm.GetType("System.Net.Configuration.SettingsSectionInternal");
                if (type != null)
                {
                    // Use the internal static property to get an instance of the internal settings class. If the static instance isn't created allready the
                    // property will create it for us.
                    var obj = type.InvokeMember("Section", BindingFlags.Static | BindingFlags.GetProperty | BindingFlags.NonPublic, null, null, new object[] { });
                    if (obj != null)
                    {
                        // Locate the private bool field that tells the framework is unsafe header parsing should be allowed or not
                        var field = type.GetField("useUnsafeHeaderParsing", BindingFlags.NonPublic | BindingFlags.Instance);
                        if (field != null)
                        {
                            field.SetValue(obj, true);
                            Trace.WriteLine("UseUnsafeHeaderParsing enabled.");
                            return;
                        }
                    }
                }
            }
        }
        catch (Exception ex)
        {
            Trace.WriteLine(ex);
        }
        Trace.WriteLine("UseUnsafeHeaderParsing disabled.");
#endif
    }

    /// <summary>Initializes a new instance of the <see cref="HttpConnection"/> class.</summary>
    public HttpConnection() { }

    #endregion Public Constructors

    #region Public Properties

    /// <summary>The accept string.</summary>
    public string? Accept { get; set; }

    /// <summary>Gets or sets the <see cref="RequestCachePolicy"/>.</summary>
    public RequestCachePolicy? CachePolicy { get; set; } = HttpWebRequest.DefaultCachePolicy;

    /// <summary>Gets or sets the <see cref="CookieContainer"/>.</summary>
    public CookieContainer? Cookies { get; set; }

    /// <summary>The headers to use.</summary>
    public Dictionary<string, string> Headers { get; } = new();

    /// <summary>Gets or sets a value indicating if caching shall be prevented using multiple measures.</summary>
    /// <remarks>
    /// This is setting <see cref="CachePolicy"/> to <see cref="HttpRequestCacheLevel.NoCacheNoStore"/>, <see cref="HttpRequestHeader.IfModifiedSince"/> and
    /// Header[Pragma] = no-cache and Header[RequestId] = new guid.
    /// </remarks>
    public bool PreventCaching { get; set; }

    /// <summary>Gets or sets the protocol version.</summary>
    /// <value>The protocol version.</value>
    public Version ProtocolVersion { get; set; } = new("1.1");

    /// <summary>Gets or sets the proxy.</summary>
    /// <value>The proxy.</value>
    public IWebProxy? Proxy { get; set; }

    /// <summary>Gets or sets the referer.</summary>
    /// <value>The referer.</value>
    public string? Referer { get; set; }

    /// <summary>Download Timeout.</summary>
    public TimeSpan Timeout { get; set; } = TimeSpan.FromSeconds(5);

    /// <summary>Gets or sets the user agent.</summary>
    /// <value>The user agent.</value>
    public string UserAgent { get; set; } = "Mozilla/4.0 (compatible; MSIE 7.0; Windows NT 6.0)";

    #endregion Public Properties

    #region Public Methods

    /// <summary>Directly obtains the data of the file represented by the specified connectionstring.</summary>
    /// <param name="connectionString">The full connectionstring for the download.</param>
    /// <param name="stream">Stream to copy the received content to.</param>
    /// <param name="proxy">The proxy.</param>
    /// <returns>Returns the number of bytes copied.</returns>
    public static long Copy(ConnectionString connectionString, Stream stream, ConnectionString? proxy = null)
    {
        var connection = new HttpConnection();
        if (proxy.HasValue)
        {
            connection.SetProxy(proxy.Value);
        }

        return connection.Download(connectionString, stream);
    }

    /// <summary>Directly obtains the data of the file represented by the specified connectionstring.</summary>
    /// <param name="connectionString">The full connectionstring for the download.</param>
    /// <param name="stream">Stream to copy the received content to.</param>
    /// <param name="callback">Callback to run after each block or null.</param>
    /// <param name="proxy">The proxy.</param>
    /// <param name="userItem">The user item.</param>
    /// <returns>Returns the number of bytes copied.</returns>
    public static long Copy(ConnectionString connectionString, Stream stream, ProgressCallback callback, ConnectionString? proxy = null, object? userItem = null)
    {
        var connection = new HttpConnection();
        if (proxy.HasValue)
        {
            connection.SetProxy(proxy.Value);
        }

        return connection.Download(connectionString, stream, callback, userItem);
    }

    /// <summary>Directly obtains the data of the file represented by the specified connectionstring.</summary>
    /// <param name="connectionString">The full connectionstring for the download.</param>
    /// <param name="proxy">The proxy.</param>
    /// <returns>Returns the downloaded byte array.</returns>
    public static byte[] Get(ConnectionString connectionString, ConnectionString? proxy = null)
    {
        var connection = new HttpConnection();
        if (proxy.HasValue)
        {
            connection.SetProxy(proxy.Value);
        }

        return connection.Download(connectionString);
    }

    /// <summary>Directly obtains the data of the file represented by the specified connectionstring.</summary>
    /// <param name="connectionString">The full connectionstring for the download.</param>
    /// <param name="callback">Callback to run after each block or null.</param>
    /// <param name="proxy">The proxy.</param>
    /// <param name="userItem">The user item.</param>
    /// <returns>Returns the downloaded byte array.</returns>
    public static byte[] Get(ConnectionString connectionString, ProgressCallback callback, ConnectionString? proxy = null, object? userItem = null)
    {
        var connection = new HttpConnection();
        if (proxy.HasValue)
        {
            connection.SetProxy(proxy.Value);
        }

        return connection.Download(connectionString, callback, userItem);
    }

    /// <summary>Directly obtains the data of the file represented by the specified connectionstring as string.</summary>
    /// <param name="connectionString">The full connectionstring for the download.</param>
    /// <param name="proxy">The proxy.</param>
    /// <returns>Returns downloaded data as string (utf8).</returns>
    public static string GetString(ConnectionString connectionString, ConnectionString? proxy = null) => Encoding.UTF8.GetString(Get(connectionString, proxy));

    /// <summary>Performs a post request ath the specified connectionstring.</summary>
    /// <param name="connectionString">The full connectionstring for the post request.</param>
    /// <param name="postData">Post data to send to the server.</param>
    /// <param name="callback">Callback to run after each block or null (will be called from 0..100% for upload and download).</param>
    /// <param name="proxy">The proxy.</param>
    /// <param name="userItem">The user item.</param>
    /// <returns>Returns the downloaded byte array.</returns>
    public static byte[] Post(ConnectionString connectionString, IList<PostData> postData, ProgressCallback callback, ConnectionString? proxy = null, object? userItem = null)
    {
        var connection = new HttpConnection();
        if (proxy.HasValue)
        {
            connection.SetProxy(proxy.Value);
        }

        return connection.Post(connectionString, postData, callback, userItem);
    }

    /// <summary>Downloads a file.</summary>
    /// <param name="connectionString">The full connectionstring for the download.</param>
    /// <returns>Returns a byte array.</returns>
    public byte[] Download(ConnectionString connectionString)
    {
        var request = CreateRequest(connectionString);
        using var response = (HttpWebResponse)request.GetResponse();
        var responseStream = response.GetResponseStream();
        var result = responseStream.ReadAllBytes(response.ContentLength);
        responseStream.Close();
        return result;
    }

    /// <summary>Downloads a file.</summary>
    /// <param name="connectionString">The full connectionstring for the download.</param>
    /// <param name="callback">Callback to run after each block or null.</param>
    /// <param name="userItem">The user item.</param>
    /// <returns>Returns a byte array.</returns>
    public byte[] Download(ConnectionString connectionString, ProgressCallback callback, object? userItem = null)
    {
        var request = CreateRequest(connectionString);
        using var response = (HttpWebResponse)request.GetResponse();
        using var responseStream = response.GetResponseStream();
        var result = responseStream.ReadAllBytes(response.ContentLength, callback, userItem);
        responseStream.Close();
        return result;
    }

    /// <summary>Downloads a file.</summary>
    /// <param name="connectionString">The full connectionstring for the download.</param>
    /// <param name="stream">Target stream to download to.</param>
    /// <returns>Returns the number of bytes downloaded.</returns>
    public long Download(ConnectionString connectionString, Stream stream)
    {
        var request = CreateRequest(connectionString);
        using var response = (HttpWebResponse)request.GetResponse();
        var responseStream = response.GetResponseStream();
        var size = responseStream.CopyBlocksTo(stream);
        responseStream.Close();
        return size;
    }

    /// <summary>Downloads a file.</summary>
    /// <param name="connectionString">The full connectionstring for the download.</param>
    /// <param name="stream">Target stream to download to.</param>
    /// <param name="callback">Callback to run after each block or null.</param>
    /// <param name="userItem">The user item.</param>
    /// <returns>Returns the number of bytes downloaded.</returns>
    public long Download(ConnectionString connectionString, Stream stream, ProgressCallback callback, object? userItem = null)
    {
        var request = CreateRequest(connectionString);
        if (Proxy != null)
        {
            request.Proxy = Proxy;
        }

        using var response = (HttpWebResponse)request.GetResponse();
        using var responseStream = response.GetResponseStream();
        var size = responseStream.CopyBlocksTo(stream, response.ContentLength, callback, userItem);
        responseStream.Close();
        return size;
    }

    /// <summary>Performs a post request ath the specified connectionstring.</summary>
    /// <param name="connectionString">The full connectionstring for the post request.</param>
    /// <param name="postData">Post data to send to the server.</param>
    /// <param name="callback">Callback to run after each block or null (will be called from 0..100% for upload and download).</param>
    /// <param name="userItem">The user item.</param>
    /// <returns>Returns the downloaded byte array.</returns>
    public byte[] Post(ConnectionString connectionString, IList<PostData> postData, ProgressCallback? callback = null, object? userItem = null)
    {
        var boundary = $"---boundary-{Base64.UrlChars.Encode(DateTime.Now.Ticks)}";
        var request = CreateRequest(connectionString);
        request.ContentType = "multipart/form-data; boundary=" + boundary;
        request.Method = "POST";
        request.KeepAlive = true;
        using var requestStream = request.GetRequestStream();
        var writer = new DataWriter(requestStream, StringEncoding.US_ASCII, NewLineMode.CRLF);

        foreach (var postItem in postData)
        {
            writer.WriteLine();
            writer.WriteLine($"--{boundary}");
            postItem.WriteTo(writer);
        }

        writer.WriteLine();
        writer.WriteLine($"--{boundary}--");
        writer.Close();
        using var response = request.GetResponse();
        using var responseStream = response.GetResponseStream();
        var result = responseStream.ReadAllBytes(response.ContentLength, callback, userItem);
        responseStream.Close();
        return result;
    }

    /// <summary>Sets the proxy.</summary>
    /// <param name="proxy">The proxy.</param>
    public void SetProxy(ConnectionString proxy) => Proxy = new WebProxy(proxy.ToString(ConnectionStringPart.Server), true, BypassProxyList, new NetworkCredential(proxy.UserName, proxy.Password));

    #endregion Public Methods
}<|MERGE_RESOLUTION|>--- conflicted
+++ resolved
@@ -10,23 +10,15 @@
 using System.Net.Cache;
 using System.Text;
 using Cave.IO;
-<<<<<<< HEAD
 using Cave.Progress;
 using System.Net.Security;
 using System.Security.Cryptography.X509Certificates;
-=======
-using System.Net.Security;
->>>>>>> 44063feb
 
 namespace Cave.Net;
 
 /// <summary>Provides a simple asynchronous http fetch.</summary>
 public sealed class HttpConnection
 {
-<<<<<<< HEAD
-    public string[] BypassProxyList { get; } = ["localhost"];
-
-=======
     /// <summary>
     /// Proxy bypass server hostnames.
     /// </summary>
@@ -35,7 +27,6 @@
     /// <summary>
     /// Provides a callback for the server certificate validation. In NET &lt; 4.0 this event may receive calls from other connections opened at the same time! 
     /// </summary>
->>>>>>> 44063feb
     public event RemoteCertificateValidationCallback? RemoteCertificateValidationCallback;
 
     #region Private Methods
@@ -48,7 +39,6 @@
 #if NETSTANDARD2_0_OR_GREATER || NET5_0_OR_GREATER
         request.AllowReadStreamBuffering = false;
 #endif
-<<<<<<< HEAD
 #if NET20 || NET35 || NET40
         bool MyCallback(object sender, X509Certificate certificate, X509Chain chain, SslPolicyErrors sslPolicyErrors)
         {
@@ -58,12 +48,6 @@
         ServicePointManager.ServerCertificateValidationCallback += MyCallback;
 #else
         request.ServerCertificateValidationCallback += RemoteCertificateValidationCallback;
-=======
-#if NET45_OR_GREATER || NET5_0_OR_GREATER || NETSTANDARD
-        request.ServerCertificateValidationCallback += RemoteCertificateValidationCallback;
-#else
-        ServicePointManager.ServerCertificateValidationCallback += RemoteCertificateValidationCallback;
->>>>>>> 44063feb
 #endif
         // set defaults
         request.ProtocolVersion = ProtocolVersion;
